package store

import (
	"context"
	"database/sql"
	"database/sql/driver"
	"encoding/json"
	"fmt"
	"strings"
	"time"

<<<<<<< HEAD
	"github.com/derision-test/glock"
	"github.com/inconshreveable/log15"
=======
	"github.com/cockroachdb/errors"
>>>>>>> 5f60ded9
	"github.com/keegancsmith/sqlf"
	"github.com/opentracing/opentracing-go/log"

	"github.com/sourcegraph/sourcegraph/internal/database/basestore"
	"github.com/sourcegraph/sourcegraph/internal/observation"
	"github.com/sourcegraph/sourcegraph/internal/workerutil"
)

// Store is the persistence layer for the dbworker package that handles worker-side operations backed by a Postgres
// database. See Options for details on the required shape of the database tables (e.g. table column names/types).
type Store interface {
	basestore.ShareableStore

	// QueuedCount returns the number of records in the queued state matching the given conditions.
	QueuedCount(ctx context.Context, conditions []*sqlf.Query) (int, error)

	// Dequeue selects the first queued record matching the given conditions and updates the state to processing. If there
	// is such a record, it is returned. If there is no such unclaimed record, a nil record and and a nil cancel function
	// will be returned along with a false-valued flag. This method must not be called from within a transaction.
	//
	// A background goroutine that continuously updates the record's last modified time will be started. The returned cancel
	// function should be called once the record no longer needs to be locked from selection or reset by another process.
	// Most often, this will be when the handler moves the record into a terminal state.
	//
	// The supplied conditions may use the alias provided in `ViewName`, if one was supplied.
<<<<<<< HEAD
	Dequeue(ctx context.Context, conditions []*sqlf.Query) (workerutil.Record, context.CancelFunc, bool, error)
=======
	Dequeue(ctx context.Context, workerHostname string, conditions []*sqlf.Query) (record workerutil.Record, tx Store, exists bool, err error)

	// DequeueWithIndependentTransactionContext is like Dequeue, but will use a context.Background() for the underlying
	// transaction context. This method allows the transaction to lexically outlive the code in which it was created. This
	// is useful if a longer-running transaction is managed explicitly between multiple goroutines.
	DequeueWithIndependentTransactionContext(ctx context.Context, workerHostname string, conditions []*sqlf.Query) (workerutil.Record, Store, bool, error)
>>>>>>> 5f60ded9

	// Requeue updates the state of the record with the given identifier to queued and adds a processing delay before
	// the next dequeue of this record can be performed.
	Requeue(ctx context.Context, id int, after time.Time) error

	// AddExecutionLogEntry adds an executor log entry to the record.
	AddExecutionLogEntry(ctx context.Context, id int, entry workerutil.ExecutionLogEntry) error

	// MarkComplete attempts to update the state of the record to complete. If this record has already been moved from
	// the processing state to a terminal state, this method will have no effect. This method returns a boolean flag
	// indicating if the record was updated.
	MarkComplete(ctx context.Context, id int) (bool, error)

	// MarkErrored attempts to update the state of the record to errored. This method will only have an effect
	// if the current state of the record is processing or completed. A requeued record or a record already marked
	// with an error will not be updated. This method returns a boolean flag indicating if the record was updated.
	MarkErrored(ctx context.Context, id int, failureMessage string) (bool, error)

	// MarkFailed attempts to update the state of the record to failed. This method will only have an effect
	// if the current state of the record is processing or completed. A requeued record or a record already marked
	// with an error will not be updated. This method returns a boolean flag indicating if the record was updated.
	MarkFailed(ctx context.Context, id int, failureMessage string) (bool, error)

	// ResetStalled moves all processing records that have not received a heartbeat within `StalledMaxAge` back to the
	// queued state. In order to prevent input that continually crashes worker instances, records that have been reset
	// more than `MaxNumResets` times will be marked as errored. This method returns a list of record identifiers that
	// have been reset and a list of record identifiers that have been marked as errored.
	ResetStalled(ctx context.Context) (resetIDs, erroredIDs []int, err error)
}

type ExecutionLogEntry workerutil.ExecutionLogEntry

func (e *ExecutionLogEntry) Scan(value interface{}) error {
	b, ok := value.([]byte)
	if !ok {
		return errors.Errorf("value is not []byte: %T", value)
	}

	return json.Unmarshal(b, &e)
}

func (e ExecutionLogEntry) Value() (driver.Value, error) {
	return json.Marshal(e)
}

func ExecutionLogEntries(raw []workerutil.ExecutionLogEntry) (entries []ExecutionLogEntry) {
	for _, entry := range raw {
		entries = append(entries, ExecutionLogEntry(entry))
	}

	return entries
}

type store struct {
	*basestore.Store
	options        Options
	columnReplacer *strings.Replacer
	operations     *operations
}

var _ Store = &store{}

// Options configure the behavior of Store over a particular set of tables, columns, and expressions.
type Options struct {
	// Name denotes the name of the store used to distinguish log messages and emitted metrics. The
	// store constructor will fail if this field is not supplied.
	Name string

	// TableName is the name of the table containing work records.
	//
	// The target table (and the target view referenced by `ViewName`) must have the following columns
	// and types:
	//
	//   - id: integer primary key
	//   - state: text (may be updated to `queued`, `processing`, `errored`, or `failed`)
	//   - failure_message: text
	//   - started_at: timestamp with time zone
	//   - last_updated_at: timestamp with time zone
	//   - finished_at: timestamp with time zone
	//   - process_after: timestamp with time zone
	//   - num_resets: integer not null
	//   - num_failures: integer not null
	//   - execution_logs: json[] (each entry has the form of `ExecutionLogEntry`)
	//
	// The names of these columns may be customized based on the table name by adding a replacement
	// pair in the AlternateColumnNames mapping.
	//
	// It's recommended to put an index or (or partial index) on the state column for more efficient
	// dequeue operations.
	TableName string

	// AlternateColumnNames is a map from expected column names to actual column names in the target
	// table. This allows existing tables to be more easily retrofitted into the expected record
	// shape.
	AlternateColumnNames map[string]string

	// ViewName is an optional name of a view on top of the table containing work records to query when
	// selecting a candidate. If this value is not supplied, `TableName` will be used. The value supplied
	// may also indicate a table alias, which can be referenced in `OrderByExpression`, `ColumnExpressions`,
	// and the conditions supplied to `Dequeue`.
	//
	// The target of this column must be a view on top of the configured table with the same column
	// requirements as the base table described above.
	//
	// Example use case:
	// The processor for LSIF uploads supplies `lsif_uploads_with_repository_name`, a view on top of the
	// `lsif_uploads` table that joins work records with the `repo` table and adds an additional repository
	// name column. This allows `Dequeue` to return a record with additional data so that a second query
	// is not necessary by the caller.
	ViewName string

	// Scan is the function used to convert a rows object into a record of the expected shape.
	Scan RecordScanFn

	// OrderByExpression is the SQL expression used to order candidate records when selecting the next
	// batch of work to perform. This expression may use the alias provided in `ViewName`, if one was
	// supplied.
	OrderByExpression *sqlf.Query

	// ColumnExpressions are the target columns provided to the query when selecting a jobrecord. These
	// expressions may use the alias provided in `ViewName`, if one was supplied.
	ColumnExpressions []*sqlf.Query

	// HeartbeatInterval is the interval between heartbeat updates to a job's last_updated_at field. This
	// field is periodically updated while being actively processed to signal to other workers that the
	// record is neither pending nor abandoned.
	HeartbeatInterval time.Duration

	// StalledMaxAge is the maximum allowed duration between heartbeat updates of a job's last_updated_at
	// field. An unmodified row that is marked as processing likely indicates that the worker that dequeued
	// the record has died.
	StalledMaxAge time.Duration

	// MaxNumResets is the maximum number of times a record can be implicitly reset back to the queued
	// state (via `ResetStalled`). If a record's reset attempts counter reaches this threshold, it will
	// be moved into the errored state rather than queued on its next reset to prevent an infinite retry
	// cycle of the same input.
	MaxNumResets int

	// RetryAfter determines whether the store dequeues jobs that have errored more than RetryAfter ago.
	// Setting this value to zero will disable retries entirely.
	//
	// If RetryAfter is a non-zero duration, the store dequeues records where:
	//
	//   - the state is 'errored'
	//   - the failed attempts counter hasn't reached MaxNumRetries
	//   - the finished_at timestamp was more than RetryAfter ago
	RetryAfter time.Duration

	// MaxNumRetries is the maximum number of times a record can be retried after an explicit failure.
	// Setting this value to zero will disable retries entirely.
	MaxNumRetries int

	// clock is used to mock out the wall clock used for heartbeat updates.
	clock glock.Clock
}

// RecordScanFn is a function that interprets row values as a particular record. This function should
// return a false-valued flag if the given result set was empty. This function must close the rows
// value if the given error value is nil.
//
// See the `CloseRows` function in the store/base package for suggested implementation details.
type RecordScanFn func(rows *sql.Rows, err error) (workerutil.Record, bool, error)

// New creates a new store with the given database handle and options.
func New(handle *basestore.TransactableHandle, options Options) Store {
	return NewWithMetrics(handle, options, &observation.TestContext)
}

func NewWithMetrics(handle *basestore.TransactableHandle, options Options, observationContext *observation.Context) Store {
	return newStore(handle, options, observationContext)
}

func newStore(handle *basestore.TransactableHandle, options Options, observationContext *observation.Context) *store {
	if options.Name == "" {
		panic("no name supplied to github.com/sourcegraph/sourcegraph/internal/dbworker/store:newStore")
	}

	if options.ViewName == "" {
		options.ViewName = options.TableName
	}

	if options.clock == nil {
		options.clock = glock.NewRealClock()
	}

	alternateColumnNames := map[string]string{}
	for _, column := range columns {
		alternateColumnNames[column.name] = column.name
	}
	for k, v := range options.AlternateColumnNames {
		alternateColumnNames[k] = v
	}

	var replacements []string
	for k, v := range alternateColumnNames {
		replacements = append(replacements, fmt.Sprintf("{%s}", k), v)
	}

	return &store{
		Store:          basestore.NewWithHandle(handle),
		options:        options,
		columnReplacer: strings.NewReplacer(replacements...),
		operations:     newOperations(options.Name, observationContext),
	}
}

<<<<<<< HEAD
// columns contain the names of the columns expected to be defined by the target table.
var columns = []struct {
	name              string
	defaultExpression bool
}{
	{"id", true},
	{"state", true},
	{"failure_message", true},
	{"started_at", true},
	{"last_updated_at", false},
	{"finished_at", true},
	{"process_after", true},
	{"num_resets", true},
	{"num_failures", true},
	{"execution_logs", true},
=======
// ColumnNames are the names of the columns expected to be defined by the target table.
var columnNames = []string{
	"id",
	"state",
	"failure_message",
	"started_at",
	"finished_at",
	"process_after",
	"num_resets",
	"num_failures",
	"execution_logs",
	"worker_hostname",
>>>>>>> 5f60ded9
}

// DefaultColumnExpressions returns a slice of expressions for the default column name we expect.
func DefaultColumnExpressions() []*sqlf.Query {
	expressions := make([]*sqlf.Query, 0, len(columns))
	for _, column := range columns {
		if column.defaultExpression {
			expressions = append(expressions, sqlf.Sprintf(column.name))
		}
	}

	return expressions
}

// QueuedCount returns the number of records in the queued state matching the given conditions.
func (s *store) QueuedCount(ctx context.Context, conditions []*sqlf.Query) (_ int, err error) {
	ctx, endObservation := s.operations.queuedCount.With(ctx, &err, observation.Args{})
	defer endObservation(1, observation.Args{})

	count, _, err := basestore.ScanFirstInt(s.Query(ctx, s.formatQuery(
		queuedCountQuery,
		quote(s.options.ViewName),
		s.options.MaxNumRetries,
		makeConditionSuffix(conditions),
	)))

	return count, err
}

const queuedCountQuery = `
-- source: internal/workerutil/store.go:QueuedCount
SELECT COUNT(*) FROM %s WHERE (
	{state} = 'queued' OR
	({state} = 'errored' AND {num_failures} < %s)
) %s
`

// Dequeue selects the first queued record matching the given conditions and updates the state to processing. If there
// is such a record, it is returned. If there is no such unclaimed record, a nil record and and a nil cancel function
// will be returned along with a false-valued flag. This method must not be called from within a transaction.
//
// A background goroutine that continuously updates the record's last modified time will be started. The returned cancel
// function should be called once the record no longer needs to be locked from selection or reset by another process.
// Most often, this will be when the handler moves the record into a terminal state.
//
// The supplied conditions may use the alias provided in `ViewName`, if one was supplied.
<<<<<<< HEAD
func (s *store) Dequeue(ctx context.Context, conditions []*sqlf.Query) (_ workerutil.Record, _ context.CancelFunc, _ bool, err error) {
=======
func (s *store) Dequeue(ctx context.Context, workerHostname string, conditions []*sqlf.Query) (record workerutil.Record, _ Store, exists bool, err error) {
	return s.dequeue(ctx, workerHostname, conditions, false)
}

// DequeueWithIndependentTransactionContext is like Dequeue, but will use a context.Background() for the underlying
// transaction context. This method allows the transaction to lexically outlive the code in which it was created. This
// is useful if a longer-running transaction is managed explicitly between multiple goroutines.
func (s *store) DequeueWithIndependentTransactionContext(ctx context.Context, workerHostname string, conditions []*sqlf.Query) (workerutil.Record, Store, bool, error) {
	return s.dequeue(ctx, workerHostname, conditions, true)
}

func (s *store) dequeue(ctx context.Context, workerHostname string, conditions []*sqlf.Query, independentTxCtx bool) (record workerutil.Record, _ Store, exists bool, err error) {
>>>>>>> 5f60ded9
	ctx, traceLog, endObservation := s.operations.dequeue.WithAndLogger(ctx, &err, observation.Args{})
	defer endObservation(1, observation.Args{})

	if s.InTransaction() {
		return nil, nil, false, ErrDequeueTransaction
	}

	now := s.options.clock.Now()

	// Select and "lock" candidate record
	id, exists, err := basestore.ScanFirstInt(s.Query(ctx, s.formatQuery(
		selectCandidateQuery,
		quote(s.options.ViewName),
		now,
		int(s.options.RetryAfter/time.Second),
		now,
		int(s.options.RetryAfter/time.Second),
		s.options.MaxNumRetries,
		makeConditionSuffix(conditions),
		s.options.OrderByExpression,
		quote(s.options.TableName),
<<<<<<< HEAD
		now,
		now,
	)))
	if err != nil {
		return nil, nil, false, err
	}
	if !exists {
		return nil, nil, false, nil
	}
	traceLog(log.Int("id", id))
=======
		workerHostname,
	)

	for {
		// First, we try to select an eligible record outside of a transaction. This will skip
		// any rows that are currently locked inside of a transaction of another dequeue process.
		id, ok, err := basestore.ScanFirstInt(s.Query(ctx, query))
		if err != nil {
			return nil, nil, false, err
		}
		if !ok {
			return nil, nil, false, nil
		}
		traceLog(log.Int("id", id))
>>>>>>> 5f60ded9

	// Scan the actual record after updating its state
	record, exists, err := s.options.Scan(s.Query(ctx, s.formatQuery(
		selectRecordQuery,
		sqlf.Join(s.options.ColumnExpressions, ", "),
		quote(s.options.ViewName),
		id,
	)))
	if err != nil {
		return nil, nil, false, err
	}
	if !exists {
		return nil, nil, false, nil
	}

	// Create a background routine that periodically writes the current time to the record.
	// This will keep a record claimed by an active worker for a small amount of time so that
	// it will not be processed by a second worker concurrently.

	heartbeatCtx, cancel := context.WithCancel(ctx)
	go func() {
		for {
			select {
			case <-heartbeatCtx.Done():
				return
			case <-s.options.clock.After(s.options.HeartbeatInterval):
			}

			if err = s.Exec(heartbeatCtx, s.formatQuery(updateCandidateQuery, quote(s.options.TableName), s.options.clock.Now(), record.RecordID())); err != nil {
				if err != heartbeatCtx.Err() {
					log15.Error("Failed to refresh last_updated_at", "name", s.options.Name, "id", id, "error", err)
				}
			}
		}
	}()

	return record, cancel, true, nil
}

const selectCandidateQuery = `
-- source: internal/workerutil/store.go:Dequeue
WITH candidate AS (
	SELECT {id} FROM %s
	WHERE
		(
			(
				{state} = 'queued' AND
				({process_after} IS NULL OR {process_after} <= %s)
			) OR (
				%s > 0 AND
				{state} = 'errored' AND
				%s - {finished_at} > (%s * '1 second'::interval) AND
				{num_failures} < %s
			)
		)
		%s
	ORDER BY %s
	FOR UPDATE SKIP LOCKED
	LIMIT 1
)
UPDATE %s
SET
	{state} = 'processing',
	{started_at} = %s,
	{last_updated_at} = %s,
	{finished_at} = NULL,
	{failure_message} = NULL,
	{worker_hostname} = %s
WHERE {id} IN (SELECT {id} FROM candidate)
RETURNING {id}
`

const selectRecordQuery = `
-- source: internal/workerutil/store.go:Dequeue
SELECT %s FROM %s WHERE {id} = %s
`

const updateCandidateQuery = `
-- source: internal/workerutil/store.go:Dequeue
UPDATE %s
SET {last_updated_at} = %s
WHERE {id} = %s AND {state} = 'processing'
`

// Requeue updates the state of the record with the given identifier to queued and adds a processing delay before
// the next dequeue of this record can be performed.
func (s *store) Requeue(ctx context.Context, id int, after time.Time) (err error) {
	ctx, endObservation := s.operations.requeue.With(ctx, &err, observation.Args{LogFields: []log.Field{
		log.Int("id", id),
		log.String("after", after.String()),
	}})
	defer endObservation(1, observation.Args{})

	return s.Exec(ctx, s.formatQuery(
		requeueQuery,
		quote(s.options.TableName),
		after,
		id,
	))
}

const requeueQuery = `
-- source: internal/workerutil/store.go:Requeue
UPDATE %s
SET {state} = 'queued', {process_after} = %s
WHERE {id} = %s
`

// AddExecutionLogEntry adds an executor log entry to the record.
func (s *store) AddExecutionLogEntry(ctx context.Context, id int, entry workerutil.ExecutionLogEntry) (err error) {
	ctx, endObservation := s.operations.addExecutionLogEntry.With(ctx, &err, observation.Args{LogFields: []log.Field{
		log.Int("id", id),
	}})
	defer endObservation(1, observation.Args{})

	return s.Exec(ctx, s.formatQuery(
		addExecutionLogEntryQuery,
		quote(s.options.TableName),
		ExecutionLogEntry(entry),
		id,
	))
}

const addExecutionLogEntryQuery = `
-- source: internal/workerutil/store.go:AddExecutionLogEntry
UPDATE %s
SET {execution_logs} = {execution_logs} || %s::json
WHERE {id} = %s
`

// MarkComplete attempts to update the state of the record to complete. If this record has already been moved from
// the processing state to a terminal state, this method will have no effect. This method returns a boolean flag
// indicating if the record was updated.
func (s *store) MarkComplete(ctx context.Context, id int) (_ bool, err error) {
	ctx, endObservation := s.operations.markComplete.With(ctx, &err, observation.Args{LogFields: []log.Field{
		log.Int("id", id),
	}})
	defer endObservation(1, observation.Args{})

	_, ok, err := basestore.ScanFirstInt(s.Query(ctx, s.formatQuery(markCompleteQuery, quote(s.options.TableName), id)))
	return ok, err
}

const markCompleteQuery = `
-- source: internal/workerutil/store.go:MarkComplete
UPDATE %s
SET {state} = 'completed', {finished_at} = clock_timestamp()
WHERE {id} = %s AND {state} = 'processing'
RETURNING {id}
`

// MarkErrored attempts to update the state of the record to errored. This method will only have an effect
// if the current state of the record is processing or completed. A requeued record or a record already marked
// with an error will not be updated. This method returns a boolean flag indicating if the record was updated.
func (s *store) MarkErrored(ctx context.Context, id int, failureMessage string) (_ bool, err error) {
	ctx, endObservation := s.operations.markErrored.With(ctx, &err, observation.Args{LogFields: []log.Field{
		log.Int("id", id),
	}})
	defer endObservation(1, observation.Args{})

	q := s.formatQuery(markErroredQuery, quote(s.options.TableName), s.options.MaxNumRetries, failureMessage, id)
	_, ok, err := basestore.ScanFirstInt(s.Query(ctx, q))
	return ok, err
}

const markErroredQuery = `
-- source: internal/workerutil/store.go:MarkErrored
UPDATE %s
SET {state} = CASE WHEN {num_failures} + 1 = %d THEN 'failed' ELSE 'errored' END,
	{finished_at} = clock_timestamp(),
	{failure_message} = %s,
	{num_failures} = {num_failures} + 1
WHERE {id} = %s AND ({state} = 'processing' OR {state} = 'completed')
RETURNING {id}
`

// MarkFailed attempts to update the state of the record to failed. This method will only have an effect
// if the current state of the record is processing or completed. A requeued record or a record already marked
// with an error will not be updated. This method returns a boolean flag indicating if the record was updated.
func (s *store) MarkFailed(ctx context.Context, id int, failureMessage string) (_ bool, err error) {
	ctx, endObservation := s.operations.markFailed.With(ctx, &err, observation.Args{LogFields: []log.Field{
		log.Int("id", id),
	}})
	defer endObservation(1, observation.Args{})

	q := s.formatQuery(markFailedQuery, quote(s.options.TableName), failureMessage, id)
	_, ok, err := basestore.ScanFirstInt(s.Query(ctx, q))
	return ok, err
}

const markFailedQuery = `
-- source: internal/workerutil/store.go:MarkFailed
UPDATE %s
SET {state} = 'failed',
	{finished_at} = clock_timestamp(),
	{failure_message} = %s,
	{num_failures} = {num_failures} + 1
WHERE {id} = %s AND ({state} = 'processing' OR {state} = 'completed')
RETURNING {id}
`

// ResetStalled moves all processing records that have not received a heartbeat within `StalledMaxAge` back to the
// queued state. In order to prevent input that continually crashes worker instances, records that have been reset
// more than `MaxNumResets` times will be marked as errored. This method returns a list of record identifiers that
// have been reset and a list of record identifiers that have been marked as errored.
func (s *store) ResetStalled(ctx context.Context) (resetIDs, erroredIDs []int, err error) {
	ctx, traceLog, endObservation := s.operations.resetStalled.WithAndLogger(ctx, &err, observation.Args{})
	defer endObservation(1, observation.Args{})

	resetIDs, err = s.resetStalled(ctx, resetStalledQuery)
	if err != nil {
		return resetIDs, erroredIDs, err
	}
	traceLog(log.Int("numResetIDs", len(resetIDs)))

	erroredIDs, err = s.resetStalled(ctx, resetStalledMaxResetsQuery)
	if err != nil {
		return resetIDs, erroredIDs, err
	}
	traceLog(log.Int("numErroredIDs", len(erroredIDs)))

	return resetIDs, erroredIDs, nil
}

func (s *store) resetStalled(ctx context.Context, q string) ([]int, error) {
	return basestore.ScanInts(s.Query(
		ctx,
		s.formatQuery(
			q,
			quote(s.options.TableName),
			s.options.clock.Now(),
			int(s.options.StalledMaxAge/time.Second),
			s.options.MaxNumResets,
			quote(s.options.TableName),
		),
	))
}

const resetStalledQuery = `
-- source: internal/workerutil/store.go:ResetStalled
WITH stalled AS (
	SELECT {id} FROM %s
	WHERE
		{state} = 'processing' AND
		%s - {last_updated_at} > (%s * '1 second'::interval) AND
		{num_resets} < %s
	FOR UPDATE SKIP LOCKED
)
UPDATE %s
SET
	{state} = 'queued',
	{started_at} = null,
	{num_resets} = {num_resets} + 1
WHERE {id} IN (SELECT {id} FROM stalled)
RETURNING {id}
`

const resetStalledMaxResetsQuery = `
-- source: internal/workerutil/store.go:ResetStalled
WITH stalled AS (
	SELECT {id} FROM %s
	WHERE
		{state} = 'processing' AND
		%s - {last_updated_at} > (%s * '1 second'::interval) AND
		{num_resets} >= %s
	FOR UPDATE SKIP LOCKED
)
UPDATE %s
SET
	{state} = 'errored',
	{finished_at} = clock_timestamp(),
	{failure_message} = 'failed to process'
WHERE {id} IN (SELECT {id} FROM stalled)
RETURNING {id}
`

func (s *store) formatQuery(query string, args ...interface{}) *sqlf.Query {
	return sqlf.Sprintf(s.columnReplacer.Replace(query), args...)
}

// quote wraps the given string in a *sqlf.Query so that it is not passed to the database
// as a parameter. It is necessary to quote things such as table names, columns, and other
// expressions that are not simple values.
func quote(s string) *sqlf.Query {
	return sqlf.Sprintf(s)
}

// makeConditionSuffix returns a *sqlf.Query containing "AND {c1 AND c2 AND ...}" when the
// given set of conditions is non-empty, and an empty string otherwise.
func makeConditionSuffix(conditions []*sqlf.Query) *sqlf.Query {
	if len(conditions) == 0 {
		return sqlf.Sprintf("")
	}

	var quotedConditions []*sqlf.Query
	for _, condition := range conditions {
		// Ensure everything is quoted in case the condition has an OR
		quotedConditions = append(quotedConditions, sqlf.Sprintf("(%s)", condition))
	}

	return sqlf.Sprintf("AND %s", sqlf.Join(quotedConditions, " AND "))
}<|MERGE_RESOLUTION|>--- conflicted
+++ resolved
@@ -9,12 +9,9 @@
 	"strings"
 	"time"
 
-<<<<<<< HEAD
+	"github.com/cockroachdb/errors"
 	"github.com/derision-test/glock"
 	"github.com/inconshreveable/log15"
-=======
-	"github.com/cockroachdb/errors"
->>>>>>> 5f60ded9
 	"github.com/keegancsmith/sqlf"
 	"github.com/opentracing/opentracing-go/log"
 
@@ -40,16 +37,7 @@
 	// Most often, this will be when the handler moves the record into a terminal state.
 	//
 	// The supplied conditions may use the alias provided in `ViewName`, if one was supplied.
-<<<<<<< HEAD
-	Dequeue(ctx context.Context, conditions []*sqlf.Query) (workerutil.Record, context.CancelFunc, bool, error)
-=======
-	Dequeue(ctx context.Context, workerHostname string, conditions []*sqlf.Query) (record workerutil.Record, tx Store, exists bool, err error)
-
-	// DequeueWithIndependentTransactionContext is like Dequeue, but will use a context.Background() for the underlying
-	// transaction context. This method allows the transaction to lexically outlive the code in which it was created. This
-	// is useful if a longer-running transaction is managed explicitly between multiple goroutines.
-	DequeueWithIndependentTransactionContext(ctx context.Context, workerHostname string, conditions []*sqlf.Query) (workerutil.Record, Store, bool, error)
->>>>>>> 5f60ded9
+	Dequeue(ctx context.Context, workerHostname string, conditions []*sqlf.Query) (workerutil.Record, context.CancelFunc, bool, error)
 
 	// Requeue updates the state of the record with the given identifier to queued and adds a processing delay before
 	// the next dequeue of this record can be performed.
@@ -257,7 +245,6 @@
 	}
 }
 
-<<<<<<< HEAD
 // columns contain the names of the columns expected to be defined by the target table.
 var columns = []struct {
 	name              string
@@ -273,20 +260,7 @@
 	{"num_resets", true},
 	{"num_failures", true},
 	{"execution_logs", true},
-=======
-// ColumnNames are the names of the columns expected to be defined by the target table.
-var columnNames = []string{
-	"id",
-	"state",
-	"failure_message",
-	"started_at",
-	"finished_at",
-	"process_after",
-	"num_resets",
-	"num_failures",
-	"execution_logs",
-	"worker_hostname",
->>>>>>> 5f60ded9
+	{"worker_hostname", true},
 }
 
 // DefaultColumnExpressions returns a slice of expressions for the default column name we expect.
@@ -333,22 +307,7 @@
 // Most often, this will be when the handler moves the record into a terminal state.
 //
 // The supplied conditions may use the alias provided in `ViewName`, if one was supplied.
-<<<<<<< HEAD
-func (s *store) Dequeue(ctx context.Context, conditions []*sqlf.Query) (_ workerutil.Record, _ context.CancelFunc, _ bool, err error) {
-=======
-func (s *store) Dequeue(ctx context.Context, workerHostname string, conditions []*sqlf.Query) (record workerutil.Record, _ Store, exists bool, err error) {
-	return s.dequeue(ctx, workerHostname, conditions, false)
-}
-
-// DequeueWithIndependentTransactionContext is like Dequeue, but will use a context.Background() for the underlying
-// transaction context. This method allows the transaction to lexically outlive the code in which it was created. This
-// is useful if a longer-running transaction is managed explicitly between multiple goroutines.
-func (s *store) DequeueWithIndependentTransactionContext(ctx context.Context, workerHostname string, conditions []*sqlf.Query) (workerutil.Record, Store, bool, error) {
-	return s.dequeue(ctx, workerHostname, conditions, true)
-}
-
-func (s *store) dequeue(ctx context.Context, workerHostname string, conditions []*sqlf.Query, independentTxCtx bool) (record workerutil.Record, _ Store, exists bool, err error) {
->>>>>>> 5f60ded9
+func (s *store) Dequeue(ctx context.Context, workerHostname string, conditions []*sqlf.Query) (_ workerutil.Record, _ context.CancelFunc, _ bool, err error) {
 	ctx, traceLog, endObservation := s.operations.dequeue.WithAndLogger(ctx, &err, observation.Args{})
 	defer endObservation(1, observation.Args{})
 
@@ -370,9 +329,9 @@
 		makeConditionSuffix(conditions),
 		s.options.OrderByExpression,
 		quote(s.options.TableName),
-<<<<<<< HEAD
 		now,
 		now,
+		workerHostname,
 	)))
 	if err != nil {
 		return nil, nil, false, err
@@ -381,22 +340,6 @@
 		return nil, nil, false, nil
 	}
 	traceLog(log.Int("id", id))
-=======
-		workerHostname,
-	)
-
-	for {
-		// First, we try to select an eligible record outside of a transaction. This will skip
-		// any rows that are currently locked inside of a transaction of another dequeue process.
-		id, ok, err := basestore.ScanFirstInt(s.Query(ctx, query))
-		if err != nil {
-			return nil, nil, false, err
-		}
-		if !ok {
-			return nil, nil, false, nil
-		}
-		traceLog(log.Int("id", id))
->>>>>>> 5f60ded9
 
 	// Scan the actual record after updating its state
 	record, exists, err := s.options.Scan(s.Query(ctx, s.formatQuery(
