--- conflicted
+++ resolved
@@ -23,16 +23,9 @@
 		v = []interface{}{}
 	}
 
-<<<<<<< HEAD
-	// TODO(sqs): use json.MarshalIndent if the user-agent is curl, Chrome, etc.
-=======
 	// MarshalIndent takes about 30-50% longer, which
 	// significantly increases the time it takes to handle and return
 	// large HTTP API responses.
-	//
-	// TODO(sqs): use json.MarshalIndent if the user-agent is curl,
-	// Chrome, etc.
->>>>>>> f7a39cb8
 	w.Header().Set("content-type", "application/json; charset=utf-8")
 	return json.NewEncoder(w).Encode(v)
 }
