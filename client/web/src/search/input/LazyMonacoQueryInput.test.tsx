--- conflicted
+++ resolved
@@ -14,34 +14,6 @@
                             query: '',
                         }}
                         onChange={noop}
-<<<<<<< HEAD
-                        onSubmit={noop}
-                        isLightTheme={false}
-                        settingsCascade={{ subjects: [], final: {} }}
-                        copyQueryButton={false}
-                        showSearchContext={false}
-                        showSearchContextManagement={false}
-                        selectedSearchContextSpec=""
-                        setSelectedSearchContextSpec={noop}
-                        defaultSearchContextSpec=""
-                        versionContext={undefined}
-                        isSourcegraphDotCom={false}
-                        globbing={false}
-                        enableSmartQuery={false}
-                        fetchAutoDefinedSearchContexts={of([])}
-                        fetchSearchContexts={() =>
-                            of({
-                                nodes: [],
-                                pageInfo: {
-                                    endCursor: null,
-                                    hasNextPage: false,
-                                },
-                                totalCount: 0,
-                            })
-                        }
-                        isSearchOnboardingTourActive={false}
-=======
->>>>>>> 8977173f
                     />
                 )
                 .toJSON()
@@ -56,34 +28,6 @@
                             query: 'repo:jsonrpc2 file:async.go asyncHandler',
                         }}
                         onChange={noop}
-<<<<<<< HEAD
-                        onSubmit={noop}
-                        isLightTheme={false}
-                        settingsCascade={{ subjects: [], final: {} }}
-                        copyQueryButton={false}
-                        showSearchContext={false}
-                        showSearchContextManagement={false}
-                        selectedSearchContextSpec=""
-                        setSelectedSearchContextSpec={noop}
-                        defaultSearchContextSpec=""
-                        versionContext={undefined}
-                        isSourcegraphDotCom={false}
-                        globbing={false}
-                        enableSmartQuery={false}
-                        fetchAutoDefinedSearchContexts={of([])}
-                        fetchSearchContexts={() =>
-                            of({
-                                nodes: [],
-                                pageInfo: {
-                                    endCursor: null,
-                                    hasNextPage: false,
-                                },
-                                totalCount: 0,
-                            })
-                        }
-                        isSearchOnboardingTourActive={false}
-=======
->>>>>>> 8977173f
                     />
                 )
                 .toJSON()
