import React from 'react'

import { KeyboardShortcut } from '@sourcegraph/shared/src/keyboardShortcuts'
import { ThemeProps } from '@sourcegraph/shared/src/theme'

import { CopyQueryButtonProps, SearchContextProps } from '..'
import { VersionContextDropdown } from '../../nav/VersionContextDropdown'
import { VersionContext } from '../../schema/site.schema'
import { QueryState, submitSearch } from '../helpers'

import { LazyMonacoQueryInput } from './LazyMonacoQueryInput'
import styles from './SearchBox.module.scss'
import { SearchContextDropdown } from './SearchContextDropdown'
import { Toggles, TogglesProps } from './toggles/Toggles'

export interface SearchBoxProps
    extends Omit<TogglesProps, 'navbarSearchQuery'>,
        ThemeProps,
        Omit<
            SearchContextProps,
            'convertVersionContextToSearchContext' | 'isSearchContextSpecAvailable' | 'fetchSearchContext'
        >,
        CopyQueryButtonProps {
    isSourcegraphDotCom: boolean // significant for query suggestions
    queryState: QueryState
    onChange: (newState: QueryState) => void
    onSubmit: () => void
    onFocus?: () => void
    onCompletionItemSelected?: () => void
    onSuggestionsInitialized?: (actions: { trigger: () => void }) => void
    autoFocus?: boolean
    keyboardShortcutForFocus?: KeyboardShortcut
    submitSearchOnSearchContextChange?: boolean
    setVersionContext: (versionContext: string | undefined) => Promise<void>
    availableVersionContexts: VersionContext[] | undefined

    /** Whether globbing is enabled for filters. */
    globbing: boolean

    /** Whether to additionally highlight or provide hovers for tokens, e.g., regexp character sets. */
    enableSmartQuery: boolean

    /** Whether comments are parsed and highlighted */
    interpretComments?: boolean

<<<<<<< HEAD
    isSearchOnboardingTourActive: boolean
=======
    /** Don't show the version contexts dropdown. */
    hideVersionContexts?: boolean
>>>>>>> d16c12f6
}

export const SearchBox: React.FunctionComponent<SearchBoxProps> = props => {
    const { queryState } = props

    return (
        <div className={styles.searchBox}>
            {!props.hideVersionContexts && (
                <VersionContextDropdown
                    history={props.history}
                    caseSensitive={props.caseSensitive}
                    patternType={props.patternType}
                    navbarSearchQuery={queryState.query}
                    versionContext={props.versionContext}
                    setVersionContext={props.setVersionContext}
                    availableVersionContexts={props.availableVersionContexts}
                    selectedSearchContextSpec={props.selectedSearchContextSpec}
                />
            )}
            {props.showSearchContext && (
                <SearchContextDropdown query={queryState.query} submitSearch={submitSearch} {...props} />
            )}
            <div className={`${styles.searchBoxFocusContainer} flex-shrink-past-contents`}>
                <LazyMonacoQueryInput {...props} />
                <Toggles {...props} navbarSearchQuery={queryState.query} className={styles.searchBoxToggleContainer} />
            </div>
        </div>
    )
}<|MERGE_RESOLUTION|>--- conflicted
+++ resolved
@@ -43,12 +43,10 @@
     /** Whether comments are parsed and highlighted */
     interpretComments?: boolean
 
-<<<<<<< HEAD
     isSearchOnboardingTourActive: boolean
-=======
+
     /** Don't show the version contexts dropdown. */
     hideVersionContexts?: boolean
->>>>>>> d16c12f6
 }
 
 export const SearchBox: React.FunctionComponent<SearchBoxProps> = props => {
