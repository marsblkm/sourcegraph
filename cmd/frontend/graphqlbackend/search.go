package graphqlbackend

import (
	"context"
	"encoding/json"
	"fmt"
	"math"
	"sort"
	"strconv"
	"sync"

	otlog "github.com/opentracing/opentracing-go/log"
	"github.com/pkg/errors"

	searchrepos "github.com/sourcegraph/sourcegraph/cmd/frontend/internal/search/repos"
	"github.com/sourcegraph/sourcegraph/internal/conf"
	"github.com/sourcegraph/sourcegraph/internal/database"
	"github.com/sourcegraph/sourcegraph/internal/endpoint"
	"github.com/sourcegraph/sourcegraph/internal/errcode"
	"github.com/sourcegraph/sourcegraph/internal/gitserver"
	"github.com/sourcegraph/sourcegraph/internal/lazyregexp"
	"github.com/sourcegraph/sourcegraph/internal/search"
	searchbackend "github.com/sourcegraph/sourcegraph/internal/search/backend"
	"github.com/sourcegraph/sourcegraph/internal/search/query"
	querytypes "github.com/sourcegraph/sourcegraph/internal/search/query/types"
	"github.com/sourcegraph/sourcegraph/internal/search/streaming"
	"github.com/sourcegraph/sourcegraph/internal/trace"
	"github.com/sourcegraph/sourcegraph/internal/vcs"
	"github.com/sourcegraph/sourcegraph/schema"
)

// This file contains the root resolver for search. It currently has a lot of
// logic that spans out into all the other search_* files.
var mockResolveRepositories func(effectiveRepoFieldValues []string) (resolved searchrepos.Resolved, err error)

type SearchArgs struct {
	Version           string
	PatternType       *string
	Query             string
	After             *string
	First             *int32
	SearchContextSpec *string
	VersionContext    *string

	// For tests
	Settings *schema.Settings
}

type SearchImplementer interface {
	Results(context.Context) (*SearchResultsResolver, error)
	Suggestions(context.Context, *searchSuggestionsArgs) ([]*searchSuggestionResolver, error)
	//lint:ignore U1000 is used by graphql via reflection
	Stats(context.Context) (*searchResultsStats, error)

	SetStream(c SearchStream)
	Inputs() *SearchInputs
}

// NewSearchImplementer returns a SearchImplementer that provides search results and suggestions.
func NewSearchImplementer(ctx context.Context, args *SearchArgs) (_ SearchImplementer, err error) {
	tr, ctx := trace.New(ctx, "NewSearchImplementer", args.Query)
	defer func() {
		tr.SetError(err)
		tr.Finish()
	}()

	settings := args.Settings
	if settings == nil {
		var err error
		settings, err = decodedViewerFinalSettings(ctx)
		if err != nil {
			return nil, err
		}
	}

	searchType, err := detectSearchType(args.Version, args.PatternType)
	if err != nil {
		return nil, err
	}
	searchType = overrideSearchType(args.Query, searchType)

	if searchType == query.SearchTypeStructural && !conf.StructuralSearchEnabled() {
		return nil, errors.New("Structural search is disabled in the site configuration.")
	}

	var queryInfo query.QueryInfo
	globbing := getBoolPtr(settings.SearchGlobbing, false)
	tr.LogFields(otlog.Bool("globbing", globbing))
	queryInfo, err = query.ProcessAndOr(args.Query, query.ParserOptions{SearchType: searchType, Globbing: globbing})
	if err != nil {
		return alertForQuery(args.Query, err), nil
	}
	if getBoolPtr(settings.SearchUppercase, false) {
		q := queryInfo.(*query.AndOrQuery)
		q.Query = query.SearchUppercase(q.Query)
	}
	tr.LazyPrintf("parsing done")

	// If stable:truthy is specified, make the query return a stable result ordering.
	if queryInfo.BoolValue(query.FieldStable) {
		args, queryInfo, err = queryForStableResults(args, queryInfo)
		if err != nil {
			return alertForQuery(args.Query, err), nil
		}
	}

	// If the request is a paginated one, decode those arguments now.
	var pagination *searchPaginationInfo
	if args.First != nil {
		pagination, err = processPaginationRequest(args, queryInfo)
		if err != nil {
			return nil, err
		}
	}

	return &searchResolver{
		SearchInputs: &SearchInputs{
<<<<<<< HEAD
			Query:             queryInfo,
			OriginalQuery:     args.Query,
			VersionContext:    args.VersionContext,
			SearchContextSpec: args.SearchContextSpec,
			UserSettings:      settings,
			Pagination:        pagination,
			PatternType:       searchType,
			Limit:             maxResults(args, queryInfo),
=======
			Query:          queryInfo,
			OriginalQuery:  args.Query,
			VersionContext: args.VersionContext,
			UserSettings:   settings,
			Pagination:     pagination,
			PatternType:    searchType,
>>>>>>> 86743ed9
		},
		zoekt:        search.Indexed(),
		searcherURLs: search.SearcherURLs(),
		reposMu:      &sync.Mutex{},
		resolved:     &searchrepos.Resolved{},
	}, nil
}

func (r *schemaResolver) Search(ctx context.Context, args *SearchArgs) (SearchImplementer, error) {
	return NewSearchImplementer(ctx, args)
}

// queryForStableResults transforms a query that returns a stable result
// ordering. The transformed query uses pagination underneath the hood.
func queryForStableResults(args *SearchArgs, queryInfo query.QueryInfo) (*SearchArgs, query.QueryInfo, error) {
	if queryInfo.BoolValue(query.FieldStable) {
		var stableResultCount int32
		if _, countPresent := queryInfo.Fields()["count"]; countPresent {
			count, _ := queryInfo.StringValue(query.FieldCount)
			count64, err := strconv.ParseInt(count, 10, 32)
			if err != nil {
				return nil, nil, err
			}
			stableResultCount = int32(count64)
			if stableResultCount > maxSearchResultsPerPaginatedRequest {
				return nil, nil, fmt.Errorf("Stable searches are limited to at max count:%d results. Consider removing 'stable:', narrowing the search with 'repo:', or using the paginated search API.", maxSearchResultsPerPaginatedRequest)
			}
		} else {
			stableResultCount = defaultMaxSearchResults
		}
		args.First = &stableResultCount
		fileValue := "file"
		// Pagination only works for file content searches, and will
		// raise an error otherwise. If stable is explicitly set, this
		// is implied. So, force this query to only return file content
		// results.
		queryInfo.Fields()["type"] = []*querytypes.Value{{String: &fileValue}}
	}
	return args, queryInfo, nil
}

func processPaginationRequest(args *SearchArgs, queryInfo query.QueryInfo) (*searchPaginationInfo, error) {
	var pagination *searchPaginationInfo
	if args.First != nil {
		cursor, err := unmarshalSearchCursor(args.After)
		if err != nil {
			return nil, err
		}
		if *args.First < 0 || *args.First > maxSearchResultsPerPaginatedRequest {
			return nil, fmt.Errorf("search: requested pagination 'first' value outside allowed range (0 - %d)", maxSearchResultsPerPaginatedRequest)
		}
		pagination = &searchPaginationInfo{
			cursor: cursor,
			limit:  *args.First,
		}
	} else if args.After != nil {
		return nil, errors.New("search: paginated requests providing an 'after' cursor but no 'first' value is forbidden")
	}
	return pagination, nil
}

// detectSearchType returns the search type to perfrom ("regexp", or
// "literal"). The search type derives from three sources: the version and
// patternType parameters passed to the search endpoint (literal search is the
// default in V2), and the `patternType:` filter in the input query string which
// overrides the searchType, if present.
func detectSearchType(version string, patternType *string) (query.SearchType, error) {
	var searchType query.SearchType
	if patternType != nil {
		switch *patternType {
		case "literal":
			searchType = query.SearchTypeLiteral
		case "regexp":
			searchType = query.SearchTypeRegex
		case "structural":
			searchType = query.SearchTypeStructural
		default:
			return -1, fmt.Errorf("unrecognized patternType: %v", patternType)
		}
	} else {
		switch version {
		case "V1":
			searchType = query.SearchTypeRegex
		case "V2":
			searchType = query.SearchTypeLiteral
		default:
			return -1, fmt.Errorf("unrecognized version want \"V1\" or \"V2\": %v", version)
		}
	}
	return searchType, nil
}

var patternTypeRegex = lazyregexp.New(`(?i)patterntype:([a-zA-Z"']+)`)

func overrideSearchType(input string, searchType query.SearchType) query.SearchType {
	q, err := query.ParseAndOr(input, query.SearchTypeLiteral)
	q = query.LowercaseFieldNames(q)
	if err != nil {
		// If parsing fails, return the default search type. Any actual
		// parse errors will be raised by subsequent parser calls.
		return searchType
	}
	query.VisitField(q, "patterntype", func(value string, _ bool, _ query.Annotation) {
		switch value {
		case "regex", "regexp":
			searchType = query.SearchTypeRegex
		case "literal":
			searchType = query.SearchTypeLiteral
		case "structural":
			searchType = query.SearchTypeStructural
		}
	})
	return searchType
}

func getBoolPtr(b *bool, def bool) bool {
	if b == nil {
		return def
	}
	return *b
}

// SearchInputs contains fields we set before kicking off search.
type SearchInputs struct {
<<<<<<< HEAD
	Query             query.QueryInfo       // the query, either containing and/or expressions or otherwise ordinary
	OriginalQuery     string                // the raw string of the original search query
	Pagination        *searchPaginationInfo // pagination information, or nil if the request is not paginated.
	PatternType       query.SearchType
	VersionContext    *string
	SearchContextSpec *string
	UserSettings      *schema.Settings

	// Limit is the maximum number of SearchResults to send back to the user.
	Limit int
=======
	Query          query.QueryInfo       // the query, either containing and/or expressions or otherwise ordinary
	OriginalQuery  string                // the raw string of the original search query
	Pagination     *searchPaginationInfo // pagination information, or nil if the request is not paginated.
	PatternType    query.SearchType
	VersionContext *string
	UserSettings   *schema.Settings
>>>>>>> 86743ed9
}

// searchResolver is a resolver for the GraphQL type `Search`
type searchResolver struct {
	*SearchInputs
	invalidateRepoCache bool // if true, invalidates the repo cache when evaluating search subexpressions.

	// resultChannel if non-nil will send all results we receive down it. See
	// searchResolver.SetResultChannel
	resultChannel SearchStream

	// Cached resolveRepositories results. We use a pointer to the mutex so that we
	// can copy the resolver, while sharing the mutex. If we didn't use a pointer,
	// the mutex would lead to unexpected behaviour.
	reposMu  *sync.Mutex
	resolved *searchrepos.Resolved
	repoErr  error

	zoekt        *searchbackend.Zoekt
	searcherURLs *endpoint.Map
}

// SearchEvent is an event on a search stream. It contains fields which can be
// aggregated up into a final result.
type SearchEvent struct {
	Results []SearchResultResolver
	Stats   streaming.Stats
	Error   error
}

// SearchStream is a send only channel of SearchEvent. All streaming search
// backends write to a SearchStream which is then streamed out by the HTTP
// layer.
type SearchStream chan<- SearchEvent

// collectStream is a helper for batch interfaces calling stream based
// functions. It returns a context, stream and cleanup/get function. The
// cleanup/get function will return the aggregated event and must be called
// once you have stopped sending to stream.
//
// For collecting errors we only collect the first error reported and
// afterwards cancel the context.
func collectStream(ctx context.Context) (context.Context, SearchStream, func() SearchEvent) {
	var agg SearchEvent

	ctx, cancel := context.WithCancel(ctx)

	done := make(chan struct{})
	stream := make(chan SearchEvent)
	go func() {
		defer close(done)
		for event := range stream {
			agg.Results = append(agg.Results, event.Results...)
			agg.Stats.Update(&event.Stats)
			// Only collect first error
			if event.Error != nil && agg.Error == nil {
				cancel()
				agg.Error = event.Error
			}
		}
	}()

	return ctx, stream, func() SearchEvent {
		cancel()
		close(stream)
		<-done
		return agg
	}
}

// SetStream will send all results down c.
//
// This is how our streaming and our batch interface co-exist. When this is
// set, it exposes a way to stream out results as we collect them.
//
// TODO(keegan) This is not our final design. For example this doesn't allow
// us to stream out things like dynamic filters or take into account
// AND/OR. However, streaming is behind a feature flag for now, so this is to
// make it visible in the browser.
func (r *searchResolver) SetStream(c SearchStream) {
	r.resultChannel = c
}

func (r *searchResolver) Inputs() *SearchInputs {
	return r.SearchInputs
}

// rawQuery returns the original query string input.
func (r *searchResolver) rawQuery() string {
	return r.OriginalQuery
}

func (r *searchResolver) countIsSet() bool {
	count, _ := r.Query.StringValues(query.FieldCount)
	max, _ := r.Query.StringValues(query.FieldMax)
	return len(count) > 0 || len(max) > 0
}

const defaultMaxSearchResults = 30
const maxSearchResultsPerPaginatedRequest = 5000

func (r *searchResolver) maxResults() int32 {
	if r.Pagination != nil {
		// Paginated search requests always consume an entire result set for a
		// given repository, so we do not want any limit here. See
		// search_pagination.go for details on why this is necessary .
		return math.MaxInt32
	}
	count, _ := r.Query.StringValues(query.FieldCount)
	if len(count) > 0 {
		n, _ := strconv.Atoi(count[0])
		if n > 0 {
			return int32(n)
		}
	}
	max, _ := r.Query.StringValues(query.FieldMax)
	if len(max) > 0 {
		n, _ := strconv.Atoi(max[0])
		if n > 0 {
			return int32(n)
		}
	}
	return defaultMaxSearchResults
}

var mockDecodedViewerFinalSettings *schema.Settings

func decodedViewerFinalSettings(ctx context.Context) (_ *schema.Settings, err error) {
	tr, ctx := trace.New(ctx, "decodedViewerFinalSettings", "")
	defer func() {
		tr.SetError(err)
		tr.Finish()
	}()
	if mockDecodedViewerFinalSettings != nil {
		return mockDecodedViewerFinalSettings, nil
	}
	merged, err := viewerFinalSettings(ctx)
	if err != nil {
		return nil, err
	}
	var settings schema.Settings
	if err := json.Unmarshal([]byte(merged.Contents()), &settings); err != nil {
		return nil, err
	}
	return &settings, nil
}

// resolveRepositories calls ResolveRepositories, caching the result for the common case
// where effectiveRepoFieldValues == nil.
func (r *searchResolver) resolveRepositories(ctx context.Context, effectiveRepoFieldValues []string) (searchrepos.Resolved, error) {
	var err error
	var repoRevs, missingRepoRevs []*search.RepositoryRevisions
	var overLimit bool
	if mockResolveRepositories != nil {
		return mockResolveRepositories(effectiveRepoFieldValues)
	}

	tr, ctx := trace.New(ctx, "graphql.resolveRepositories", fmt.Sprintf("effectiveRepoFieldValues: %v", effectiveRepoFieldValues))
	defer func() {
		if err != nil {
			tr.SetError(err)
		} else {
			tr.LazyPrintf("numRepoRevs: %d, numMissingRepoRevs: %d, overLimit: %v", len(repoRevs), len(missingRepoRevs), overLimit)
		}
		tr.Finish()
	}()
	if effectiveRepoFieldValues == nil {
		r.reposMu.Lock()
		defer r.reposMu.Unlock()
		if r.resolved.RepoRevs != nil || r.resolved.MissingRepoRevs != nil || r.repoErr != nil {
			tr.LazyPrintf("cached")
			return *r.resolved, r.repoErr
		}
	}

	repoFilters, minusRepoFilters := r.Query.RegexpPatterns(query.FieldRepo)
	if effectiveRepoFieldValues != nil {
		repoFilters = effectiveRepoFieldValues
	}
	repoGroupFilters, _ := r.Query.StringValues(query.FieldRepoGroup)

	var settingForks, settingArchived bool
	if v := r.UserSettings.SearchIncludeForks; v != nil {
		settingForks = *v
	}
	if v := r.UserSettings.SearchIncludeArchived; v != nil {
		settingArchived = *v
	}

	forkStr, _ := r.Query.StringValue(query.FieldFork)
	fork := searchrepos.ParseYesNoOnly(forkStr)
	if fork == searchrepos.Invalid && !searchrepos.ExactlyOneRepo(repoFilters) && !settingForks {
		// fork defaults to No unless either of:
		// (1) exactly one repo is being searched, or
		// (2) user/org/global setting includes forks
		fork = searchrepos.No
	}

	archivedStr, _ := r.Query.StringValue(query.FieldArchived)
	archived := searchrepos.ParseYesNoOnly(archivedStr)
	if archived == searchrepos.Invalid && !searchrepos.ExactlyOneRepo(repoFilters) && !settingArchived {
		// archived defaults to No unless either of:
		// (1) exactly one repo is being searched, or
		// (2) user/org/global setting includes archives in all searches
		archived = searchrepos.No
	}

	visibilityStr, _ := r.Query.StringValue(query.FieldVisibility)
	visibility := query.ParseVisibility(visibilityStr)

	commitAfter, _ := r.Query.StringValue(query.FieldRepoHasCommitAfter)

	var versionContextName string
	if r.VersionContext != nil {
		versionContextName = *r.VersionContext
	}
	var searchContextSpec string
	if r.SearchContextSpec != nil {
		searchContextSpec = *r.SearchContextSpec
	}

	tr.LazyPrintf("resolveRepositories - start")
	options := searchrepos.Options{
		RepoFilters:        repoFilters,
		MinusRepoFilters:   minusRepoFilters,
		RepoGroupFilters:   repoGroupFilters,
		SearchContextSpec:  searchContextSpec,
		VersionContextName: versionContextName,
		UserSettings:       r.UserSettings,
		OnlyForks:          fork == searchrepos.Only,
		NoForks:            fork == searchrepos.No,
		OnlyArchived:       archived == searchrepos.Only,
		NoArchived:         archived == searchrepos.No,
		OnlyPrivate:        visibility == query.Private,
		OnlyPublic:         visibility == query.Public,
		CommitAfter:        commitAfter,
		Query:              r.Query,
		DefaultReposFunc:   database.GlobalDefaultRepos.List,
		Zoekt:              r.zoekt,
	}
	resolved, err := searchrepos.ResolveRepositories(ctx, options)
	tr.LazyPrintf("resolveRepositories - done")
	if effectiveRepoFieldValues == nil {
		r.resolved = &resolved
		r.repoErr = err
	}
	return resolved, err
}

func (r *searchResolver) suggestFilePaths(ctx context.Context, limit int) ([]*searchSuggestionResolver, error) {
	resolved, err := r.resolveRepositories(ctx, nil)
	if err != nil {
		return nil, err
	}

	if resolved.OverLimit {
		// If we've exceeded the repo limit, then we may miss files from repos we care
		// about, so don't bother searching filenames at all.
		return nil, nil
	}

	p, err := r.getPatternInfo(&getPatternInfoOptions{forceFileSearch: true})
	if err != nil {
		return nil, err
	}

	args := search.TextParameters{
		PatternInfo:     p,
		RepoPromise:     (&search.Promise{}).Resolve(resolved.RepoRevs),
		Query:           r.Query,
		UseFullDeadline: r.searchTimeoutFieldSet(),
		Zoekt:           r.zoekt,
		SearcherURLs:    r.searcherURLs,
	}
	if err := args.PatternInfo.Validate(); err != nil {
		return nil, err
	}

	fileResults, _, err := searchFilesInReposBatch(ctx, &args)
	if err != nil {
		return nil, err
	}

	var suggestions []*searchSuggestionResolver
	for i, result := range fileResults {
		assumedScore := len(fileResults) - i // Greater score is first, so we inverse the index.
		suggestions = append(suggestions, newSearchSuggestionResolver(result.File(), assumedScore))
	}
	return suggestions, nil
}

type badRequestError struct {
	err error
}

func (e *badRequestError) BadRequest() bool {
	return true
}

func (e *badRequestError) Error() string {
	return "bad request: " + e.err.Error()
}

func (e *badRequestError) Cause() error {
	return e.err
}

// searchSuggestionResolver is a resolver for the GraphQL union type `SearchSuggestion`
type searchSuggestionResolver struct {
	// result is either a RepositoryResolver or a GitTreeEntryResolver
	result interface{}
	// score defines how well this item matches the query for sorting purposes
	score int
	// length holds the length of the item name as a second sorting criterium
	length int
	// label to sort alphabetically by when all else is equal.
	label string
}

func (r *searchSuggestionResolver) ToRepository() (*RepositoryResolver, bool) {
	res, ok := r.result.(*RepositoryResolver)
	return res, ok
}

func (r *searchSuggestionResolver) ToFile() (*GitTreeEntryResolver, bool) {
	res, ok := r.result.(*GitTreeEntryResolver)
	return res, ok
}

func (r *searchSuggestionResolver) ToGitBlob() (*GitTreeEntryResolver, bool) {
	res, ok := r.result.(*GitTreeEntryResolver)
	return res, ok && res.stat.Mode().IsRegular()
}

func (r *searchSuggestionResolver) ToGitTree() (*GitTreeEntryResolver, bool) {
	res, ok := r.result.(*GitTreeEntryResolver)
	return res, ok && res.stat.Mode().IsDir()
}

func (r *searchSuggestionResolver) ToSymbol() (*symbolResolver, bool) {
	s, ok := r.result.(*searchSymbolResult)
	if !ok {
		return nil, false
	}
	return toSymbolResolver(s.symbol, s.baseURI, s.lang, s.commit), true
}

func (r *searchSuggestionResolver) ToLanguage() (*languageResolver, bool) {
	res, ok := r.result.(*languageResolver)
	return res, ok
}

// newSearchSuggestionResolver returns a new searchSuggestionResolver wrapping the
// given result.
//
// A panic occurs if the type of result is not a *RepositoryResolver, *GitTreeEntryResolver,
// *searchSymbolResult or *languageResolver.
func newSearchSuggestionResolver(result interface{}, score int) *searchSuggestionResolver {
	switch r := result.(type) {
	case *RepositoryResolver:
		return &searchSuggestionResolver{result: r, score: score, length: len(r.innerRepo.Name), label: r.Name()}

	case *GitTreeEntryResolver:
		return &searchSuggestionResolver{result: r, score: score, length: len(r.Path()), label: r.Path()}

	case *searchSymbolResult:
		return &searchSuggestionResolver{result: r, score: score, length: len(r.symbol.Name + " " + r.symbol.Parent), label: r.symbol.Name + " " + r.symbol.Parent}

	case *languageResolver:
		return &searchSuggestionResolver{result: r, score: score, length: len(r.Name()), label: r.Name()}

	default:
		panic("never here")
	}
}

func sortSearchSuggestions(s []*searchSuggestionResolver) {
	sort.Slice(s, func(i, j int) bool {
		// Sort by score
		a, b := s[i], s[j]
		if a.score != b.score {
			return a.score > b.score
		}
		// Prefer shorter strings for the same match score
		// E.g. prefer gorilla/mux over gorilla/muxy, Microsoft/vscode over g3ortega/vscode-crystal
		if a.length != b.length {
			return a.length < b.length
		}

		// All else equal, sort alphabetically.
		return a.label < b.label
	})
}

// handleRepoSearchResult handles the limitHit and searchErr returned by a search function,
// returning common as to reflect that new information. If searchErr is a fatal error,
// it returns a non-nil error; otherwise, if searchErr == nil or a non-fatal error, it returns a
// nil error.
func handleRepoSearchResult(repoRev *search.RepositoryRevisions, limitHit, timedOut bool, searchErr error) (_ streaming.Stats, fatalErr error) {
	var status search.RepoStatus
	if limitHit {
		status |= search.RepoStatusLimitHit
	}

	if vcs.IsRepoNotExist(searchErr) {
		if vcs.IsCloneInProgress(searchErr) {
			status |= search.RepoStatusCloning
		} else {
			status |= search.RepoStatusMissing
		}
	} else if gitserver.IsRevisionNotFound(searchErr) {
		if len(repoRev.Revs) == 0 || len(repoRev.Revs) == 1 && repoRev.Revs[0].RevSpec == "" {
			// If we didn't specify an input revision, then the repo is empty and can be ignored.
		} else {
			fatalErr = searchErr
		}
	} else if errcode.IsNotFound(searchErr) {
		status |= search.RepoStatusMissing
	} else if errcode.IsTimeout(searchErr) || errcode.IsTemporary(searchErr) || timedOut {
		status |= search.RepoStatusTimedout
	} else if searchErr != nil {
		fatalErr = searchErr
	} else {
		status |= search.RepoStatusSearched
	}
	return streaming.Stats{
		Status:     search.RepoStatusSingleton(repoRev.Repo.ID, status),
		IsLimitHit: limitHit,
	}, fatalErr
}

// getRepos is a wrapper around p.Get. It returns an error if the promise
// contains an underlying type other than []*search.RepositoryRevisions.
func getRepos(ctx context.Context, p *search.Promise) ([]*search.RepositoryRevisions, error) {
	v, err := p.Get(ctx)
	if err != nil {
		return nil, err
	}
	repoRevs, ok := v.([]*search.RepositoryRevisions)
	if !ok {
		return nil, fmt.Errorf("unexpected underlying type (%T) of promise", v)
	}
	return repoRevs, nil
}<|MERGE_RESOLUTION|>--- conflicted
+++ resolved
@@ -115,7 +115,6 @@
 
 	return &searchResolver{
 		SearchInputs: &SearchInputs{
-<<<<<<< HEAD
 			Query:             queryInfo,
 			OriginalQuery:     args.Query,
 			VersionContext:    args.VersionContext,
@@ -123,15 +122,6 @@
 			UserSettings:      settings,
 			Pagination:        pagination,
 			PatternType:       searchType,
-			Limit:             maxResults(args, queryInfo),
-=======
-			Query:          queryInfo,
-			OriginalQuery:  args.Query,
-			VersionContext: args.VersionContext,
-			UserSettings:   settings,
-			Pagination:     pagination,
-			PatternType:    searchType,
->>>>>>> 86743ed9
 		},
 		zoekt:        search.Indexed(),
 		searcherURLs: search.SearcherURLs(),
@@ -256,7 +246,6 @@
 
 // SearchInputs contains fields we set before kicking off search.
 type SearchInputs struct {
-<<<<<<< HEAD
 	Query             query.QueryInfo       // the query, either containing and/or expressions or otherwise ordinary
 	OriginalQuery     string                // the raw string of the original search query
 	Pagination        *searchPaginationInfo // pagination information, or nil if the request is not paginated.
@@ -264,17 +253,6 @@
 	VersionContext    *string
 	SearchContextSpec *string
 	UserSettings      *schema.Settings
-
-	// Limit is the maximum number of SearchResults to send back to the user.
-	Limit int
-=======
-	Query          query.QueryInfo       // the query, either containing and/or expressions or otherwise ordinary
-	OriginalQuery  string                // the raw string of the original search query
-	Pagination     *searchPaginationInfo // pagination information, or nil if the request is not paginated.
-	PatternType    query.SearchType
-	VersionContext *string
-	UserSettings   *schema.Settings
->>>>>>> 86743ed9
 }
 
 // searchResolver is a resolver for the GraphQL type `Search`
